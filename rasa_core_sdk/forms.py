# -*- coding: utf-8 -*-
from __future__ import absolute_import
from __future__ import division
from __future__ import print_function
from __future__ import unicode_literals

import logging
import typing
from typing import Dict, Text, Any, List, Union, Optional, Tuple

from rasa_core_sdk import Action, ActionExecutionRejection
from rasa_core_sdk.events import SlotSet, Form

logger = logging.getLogger(__name__)

if typing.TYPE_CHECKING:
    from rasa_core_sdk import Tracker
    from rasa_core_sdk.executor import CollectingDispatcher

# this slot is used to store information needed
# to do the form handling
REQUESTED_SLOT = "requested_slot"


class FormAction(Action):
    def name(self):
        # type: () -> Text
        """Unique identifier of the form"""

        raise NotImplementedError("A form must implement a name")

    @staticmethod
    def required_slots(tracker):
        # type: (Tracker) -> List[Text]
        """A list of required slots that the form has to fill.

        Use `tracker` to request different list of slots
        depending on the state of the dialogue
        """

        raise NotImplementedError(
            "A form must implement required slots that it has to fill"
        )

    def from_entity(
        self,
        entity,  # type: Text
        intent=None,  # type: Optional[Union[Text, List[Text]]]
        not_intent=None,  # type: Optional[Union[Text, List[Text]]]
    ):
        # type: (...) -> Dict[Text: Any]
        """A dictionary for slot mapping to extract slot value.

        From:
        - an extracted entity
        - conditioned on
            - intent if it is not None
            - not_intent if it is not None,
                meaning user intent should not be this intent
        """

        intent, not_intent = self._list_intents(intent, not_intent)

        return {
            "type": "from_entity",
            "entity": entity,
            "intent": intent,
            "not_intent": not_intent,
        }

    def from_trigger_intent(
        self,
        value,  # type: Any
        intent=None,  # type: Optional[Union[Text, List[Text]]]
        not_intent=None,  # type: Optional[Union[Text, List[Text]]]
    ):
        # type: (...) -> Dict[Text: Any]
        """A dictionary for slot mapping to extract slot value.

        From:
        - trigger_intent: value pair
        - conditioned on
            - intent if it is not None
            - not_intent if it is not None,
                meaning user intent should not be this intent

        Only used on form activation.
        """

        intent, not_intent = self._list_intents(intent, not_intent)

        return {
            "type": "from_trigger_intent",
            "value": value,
            "intent": intent,
            "not_intent": not_intent,
        }

    def from_intent(
        self,
        value,  # type: Any
        intent=None,  # type: Optional[Union[Text, List[Text]]]
        not_intent=None,  # type: Optional[Union[Text, List[Text]]]
    ):
        # type: (...) -> Dict[Text: Any]
        """A dictionary for slot mapping to extract slot value.

        From:
        - intent: value pair
        - conditioned on
            - intent if it is not None
            - not_intent if it is not None,
                meaning user intent should not be this intent
        """

        intent, not_intent = self._list_intents(intent, not_intent)

        return {
            "type": "from_intent",
            "value": value,
            "intent": intent,
            "not_intent": not_intent,
        }

    def from_text(
        self,
        intent=None,  # type: Optional[Union[Text, List[Text]]]
        not_intent=None,  # type: Optional[Union[Text, List[Text]]]
    ):
        # type: (...) -> Dict[Text: Any]
        """A dictionary for slot mapping to extract slot value.

        From:
        - a whole message
        - conditioned on
            - intent if it is not None
            - not_intent if it is not None,
                meaning user intent should not be this intent
        """

        intent, not_intent = self._list_intents(intent, not_intent)

        return {"type": "from_text", "intent": intent, "not_intent": not_intent}

    # noinspection PyMethodMayBeStatic
    def slot_mappings(self):
        # type: () -> Dict[Text: Union[Dict, List[Dict]]]
        """A dictionary to map required slots.

        Options:
        - an extracted entity
        - intent: value pairs
        - trigger_intent: value pairs
        - a whole message
        or a list of them, where the first match will be picked

        Empty dict is converted to a mapping of
        the slot to the extracted entity with the same name
        """

        return {}

    def get_mappings_for_slot(self, slot_to_fill):
        # type: (Text) -> List[Dict[Text: Any]]
        """Get mappings for requested slot.

        If None, map requested slot to an entity with the same name
        """

        requested_slot_mappings = self._to_list(
            self.slot_mappings().get(slot_to_fill, self.from_entity(slot_to_fill))
        )
        # check provided slot mappings
        for requested_slot_mapping in requested_slot_mappings:
            if (
                not isinstance(requested_slot_mapping, dict)
                or requested_slot_mapping.get("type") is None
            ):
                raise TypeError("Provided incompatible slot mapping")

        return requested_slot_mappings

    @staticmethod
    def intent_is_desired(requested_slot_mapping, tracker):
        # type: (Dict[Text: Any], Tracker) -> bool
        """Check whether user intent matches intent conditions"""

        mapping_intents = requested_slot_mapping.get("intent", [])
        mapping_not_intents = requested_slot_mapping.get("not_intent", [])
        intent = tracker.latest_message.get("intent", {}).get("name")

        intent_not_blacklisted = (
            not mapping_intents and intent not in mapping_not_intents
        )

        return intent_not_blacklisted or intent in mapping_intents

    @staticmethod
    def get_entity_value(name, tracker):
        # type: (Text, Tracker) -> Any
        """Extract entities for given name"""

        # list is used to cover the case of list slot type
        value = list(tracker.get_latest_entity_values(name))
        if len(value) == 0:
            value = None
        elif len(value) == 1:
            value = value[0]
        return value

    # noinspection PyUnusedLocal
    def extract_other_slots(
        self,
        dispatcher,  # type: CollectingDispatcher
        tracker,  # type: Tracker
        domain,  # type: Dict[Text, Any]
    ):
        # type: (...) -> Dict[Text: Any]
        """Extract the values of the other slots
            if they are set by corresponding entities from the user input
            else return None
        """
        slot_to_fill = tracker.get_slot(REQUESTED_SLOT)

        slot_values = {}
        for slot in self.required_slots(tracker):
            # look for other slots
            if slot != slot_to_fill:
                # list is used to cover the case of list slot type
                other_slot_mappings = self.get_mappings_for_slot(slot)

                for other_slot_mapping in other_slot_mappings:
                    intent = tracker.latest_message.get("intent", {}).get("name")
                    # check whether the slot should be filled
                    # by entity with the same name
                    should_fill_entity_slot = (
                        other_slot_mapping["type"] == "from_entity"
                        and other_slot_mapping.get("entity") == slot
                        and self.intent_is_desired(other_slot_mapping, tracker)
                    )
                    # check whether the slot should be
                    # filled from trigger intent mapping
                    should_fill_trigger_slot = (
                        tracker.active_form.get("name") != self.name()
                        and other_slot_mapping["type"] == "from_trigger_intent"
                        and self.intent_is_desired(other_slot_mapping, tracker)
                    )
                    if should_fill_entity_slot:
                        value = self.get_entity_value(slot, tracker)
                    elif should_fill_trigger_slot:
                        value = other_slot_mapping.get("value")
                    else:
                        value = None

                    if value is not None:
                        logger.debug(
                            "Extracted '{}' "
                            "for extra slot '{}'"
                            "".format(value, slot)
                        )
                        slot_values[slot] = value
                        # this slot is done, check  next
                        break

        return slot_values

    # noinspection PyUnusedLocal
    def extract_requested_slot(
        self,
        dispatcher,  # type: CollectingDispatcher
        tracker,  # type: Tracker
        domain,  # type: Dict[Text, Any]
    ):
        # type: (...) -> Dict[Text: Any]
        """Extract the value of requested slot from a user input
            else return None
        """
        slot_to_fill = tracker.get_slot(REQUESTED_SLOT)
<<<<<<< HEAD
        logger.debug(
            "Trying to extract requested slot '{}' ...".format(slot_to_fill)
        )
=======
        logger.debug("Trying to extract requested slot '{}' ...".format(slot_to_fill))
>>>>>>> bbdb53d5

        # get mapping for requested slot
        requested_slot_mappings = self.get_mappings_for_slot(slot_to_fill)

        for requested_slot_mapping in requested_slot_mappings:
            logger.debug("Got mapping '{}'".format(requested_slot_mapping))

            if self.intent_is_desired(requested_slot_mapping, tracker):
                mapping_type = requested_slot_mapping["type"]

                if mapping_type == "from_entity":
                    value = self.get_entity_value(
                        requested_slot_mapping.get("entity"), tracker
                    )
                elif mapping_type == "from_intent":
                    value = requested_slot_mapping.get("value")
                elif mapping_type == "from_trigger_intent":
                    # from_trigger_intent is only used on form activation
                    continue
                elif mapping_type == "from_text":
                    value = tracker.latest_message.get("text")
                else:
                    raise ValueError("Provided slot mapping type is not supported")

                if value is not None:
                    logger.debug(
                        "Successfully extracted '{}' "
                        "for requested slot '{}'"
                        "".format(value, slot_to_fill)
                    )
                    return {slot_to_fill: value}

        logger.debug("Failed to extract requested slot '{}'".format(slot_to_fill))
        return {}

    # def validate_<slot_name>(self, value, dispatcher, tracker, domain):
    #     # type: (Any, CollectingDispatcher, Tracker, Dict[Text, Any]) -> Dict[Text, Any]
    #     """Example validate_{} function for validating a slot, <slot_name>.
    #
    #     Returns a dictionary of slots to set and their values.
    #     """
    #
    #     # Example: Don't validate negative numbers
    #     if int(value) >= 0:
    #         # value is non-negative, set example_slot to value
    #         return {"<slot_name>": value}
    #     else:
    #         # don't want to validate, set example_slot to None
    #         return {"<slot_name>": None}

    def validate(self, dispatcher, tracker, domain):
        # type: (CollectingDispatcher, Tracker, Dict[Text, Any]) -> List[Dict]
        """Extract and validate value of requested slot.

        If nothing was extracted reject execution of the form action.
        Subclass this method to add custom validation and rejection logic
        """

        # extract other slots that were not requested
        # but set by corresponding entity or trigger intent mapping
        slot_values = self.extract_other_slots(dispatcher, tracker, domain)

        # extract requested slot
        slot_to_fill = tracker.get_slot(REQUESTED_SLOT)
        if slot_to_fill:
            slot_values.update(self.extract_requested_slot(dispatcher, tracker, domain))

            if not slot_values:
                # reject to execute the form action
                # if some slot was requested but nothing was extracted
                # it will allow other policies to predict another action
                raise ActionExecutionRejection(
                    self.name(),
                    "Failed to extract slot {0} "
                    "with action {1}"
                    "".format(slot_to_fill, self.name()),
                )

<<<<<<< HEAD
            for slot, value in slot_values.items():
                validate_func = getattr(
                    self, "validate_{}".format(slot), lambda *x: {slot: value}
                )
                slot_values.update(validate_func(value, dispatcher, tracker, domain))
=======
        for slot, value in slot_values.items():
            validate_func = getattr(self, "validate_{}".format(slot), lambda *x: value)
            slot_values[slot] = validate_func(value, dispatcher, tracker, domain)
>>>>>>> bbdb53d5

        # validation succeed, set slots to extracted values
        return [SlotSet(slot, value) for slot, value in slot_values.items()]

    # noinspection PyUnusedLocal
    def request_next_slot(
        self,
        dispatcher,  # type: CollectingDispatcher
        tracker,  # type: Tracker
        domain,  # type: Dict[Text, Any]
    ):
        # type: (...) -> Optional[List[Dict]]
        """Request the next slot and utter template if needed,
            else return None"""

        for slot in self.required_slots(tracker):
            if self._should_request_slot(tracker, slot):
                logger.debug("Request next slot '{}'".format(slot))
                dispatcher.utter_template(
                    "utter_ask_{}".format(slot),
                    tracker,
                    silent_fail=False,
                    **tracker.slots
                )
                return [SlotSet(REQUESTED_SLOT, slot)]

        logger.debug("No slots left to request")
        return None

    def deactivate(self):
        # type: () -> List[Dict]
        """Return `Form` event with `None` as name to deactivate the form
            and reset the requested slot"""

        logger.debug("Deactivating the form '{}'".format(self.name()))
        return [Form(None), SlotSet(REQUESTED_SLOT, None)]

    def submit(self, dispatcher, tracker, domain):
        # type: (CollectingDispatcher, Tracker, Dict[Text, Any]) -> List[Dict]
        """Define what the form has to do
            after all required slots are filled"""

        raise NotImplementedError("A form must implement a submit method")

    # helpers
    @staticmethod
    def _to_list(x):
        # type: (Optional[Any]) -> List[Any]
        """Convert object to a list if it is not a list,
            None converted to empty list
        """
        if x is None:
            x = []
        elif not isinstance(x, list):
            x = [x]

        return x

    def _list_intents(
        self,
        intent=None,  # type: Optional[Union[Text, List[Text]]]
        not_intent=None,  # type: Optional[Union[Text, List[Text]]]
    ):
        # type: (...) -> Tuple[List[Text], List[Text]]
        """Check provided intent and not_intent"""
        if intent and not_intent:
            raise ValueError(
                "Providing  both intent '{}' and not_intent '{}' "
                "is not supported".format(intent, not_intent)
            )

        return self._to_list(intent), self._to_list(not_intent)

    def _activate_if_required(self, tracker):
        # type: (Tracker) -> List[Dict]
        """Return `Form` event with the name of the form
            if the form was called for the first time"""

        if tracker.active_form.get("name") is not None:
            logger.debug("The form '{}' is active".format(tracker.active_form))
        else:
            logger.debug("There is no active form")

        if tracker.active_form.get("name") == self.name():
            return []
        else:
            logger.debug("Activated the form '{}'".format(self.name()))
            return [Form(self.name())]

    def _validate_if_required(self, dispatcher, tracker, domain):
        # type: (CollectingDispatcher, Tracker, Dict[Text, Any]) -> List[Dict]
        """Return a list of events from `self.validate(...)`
            if validation is required:
            - the form is active
            - the form is called after `action_listen`
            - form validation was not cancelled
        """
        if tracker.latest_action_name == "action_listen" and tracker.active_form.get(
            "validate", True
        ):
            logger.debug("Validating user input '{}'".format(tracker.latest_message))
            return self.validate(dispatcher, tracker, domain)
        else:
            logger.debug("Skipping validation")
            return []

    @staticmethod
    def _should_request_slot(tracker, slot_name):
        # type: (Tracker, Text) -> bool
        """Check whether form action should request given slot"""

        return tracker.get_slot(slot_name) is None

    def run(self, dispatcher, tracker, domain):
        # type: (CollectingDispatcher, Tracker, Dict[Text, Any]) -> List[Dict]
        """Execute the side effects of this form.

        Steps:
        - activate if needed
        - validate user input if needed
        - set validated slots
        - utter_ask_{slot} template with the next required slot
        - submit the form if all required slots are set
        - deactivate the form
        """

        # activate the form
        events = self._activate_if_required(tracker)
        # validate user input
        events.extend(self._validate_if_required(dispatcher, tracker, domain))

        # check that the form wasn't deactivated in validation
        if Form(None) not in events:

            # create temp tracker with populated slots from `validate` method
            temp_tracker = tracker.copy()
            for e in events:
                if e["event"] == "slot":
                    temp_tracker.slots[e["name"]] = e["value"]

            next_slot_events = self.request_next_slot(dispatcher, temp_tracker, domain)

            if next_slot_events is not None:
                # request next slot
                events.extend(next_slot_events)
            else:
                # there is nothing more to request, so we can submit
                events.extend(self.submit(dispatcher, temp_tracker, domain))
                # deactivate the form after submission
                events.extend(self.deactivate())

        return events

    def __str__(self):
        return "FormAction('{}')".format(self.name())<|MERGE_RESOLUTION|>--- conflicted
+++ resolved
@@ -276,13 +276,7 @@
             else return None
         """
         slot_to_fill = tracker.get_slot(REQUESTED_SLOT)
-<<<<<<< HEAD
-        logger.debug(
-            "Trying to extract requested slot '{}' ...".format(slot_to_fill)
-        )
-=======
         logger.debug("Trying to extract requested slot '{}' ...".format(slot_to_fill))
->>>>>>> bbdb53d5
 
         # get mapping for requested slot
         requested_slot_mappings = self.get_mappings_for_slot(slot_to_fill)
@@ -361,17 +355,9 @@
                     "".format(slot_to_fill, self.name()),
                 )
 
-<<<<<<< HEAD
-            for slot, value in slot_values.items():
-                validate_func = getattr(
-                    self, "validate_{}".format(slot), lambda *x: {slot: value}
-                )
-                slot_values.update(validate_func(value, dispatcher, tracker, domain))
-=======
         for slot, value in slot_values.items():
             validate_func = getattr(self, "validate_{}".format(slot), lambda *x: value)
-            slot_values[slot] = validate_func(value, dispatcher, tracker, domain)
->>>>>>> bbdb53d5
+            slot_values.update(validate_func(value, dispatcher, tracker, domain))
 
         # validation succeed, set slots to extracted values
         return [SlotSet(slot, value) for slot, value in slot_values.items()]
