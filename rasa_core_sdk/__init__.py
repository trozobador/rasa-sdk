--- conflicted
+++ resolved
@@ -157,10 +157,6 @@
         raise NotImplementedError("An action must implement a name")
 
     def run(self, dispatcher, tracker, domain):
-<<<<<<< HEAD
-        # type: (CollectingDispatcher, Tracker, Dict[Text, Any]) -> List[Dict]
-        """Execute the side effects of this action."""
-=======
         # type: (CollectingDispatcher, Tracker, Dict[Text, Any]) -> List[dict]
         """
         Execute the side effects of this action.
@@ -180,7 +176,6 @@
             List[dict]: A dictionary of :class:`rasa_core_sdk.events.Event`
             instances that is returned through the endpoint
         """
->>>>>>> d5772cd4
 
         raise NotImplementedError("An action must implement its run method")
 
